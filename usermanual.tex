--- conflicted
+++ resolved
@@ -31,40 +31,40 @@
 \section{Introduction}
 
 
-{\tt chemkin} is a Python 3 library that computes the reaction rates of all species participating in a system of elementary, irreversible reactions. 
+{\tt chemkin} is a Python 3 library that computes the reaction rates of all species participating in a system of elementary, irreversible reactions.
 
 \subsection{Key chemical concepts and terminology}
 
-A system consisting of $M$ elementary reactions involving $N$ species has the general form 
+A system consisting of $M$ elementary reactions involving $N$ species has the general form
 \begin{align}
-  \sum_{i=1}^{N}{\nu_{ij}^{\prime}\mathcal{S}_{i}} \longrightarrow 
+  \sum_{i=1}^{N}{\nu_{ij}^{\prime}\mathcal{S}_{i}} \longrightarrow
   \sum_{i=1}^{N}{\nu_{ij}^{\prime\prime}\mathcal{S}_{i}}, \qquad j = 1, \ldots, M.
 \end{align}
 
-$S_i$ is the $i$th specie in the system, $\nu_{ij}^{\prime}$ is its stoichiometric coefficient (dimensionless) on the reactants side of the $j$th reaction, and $\nu_{ij}^{\prime\prime}$ is its stoichiometric coefficient (dimensionless) on the product side for the $j$th reaction. 
+$S_i$ is the $i$th specie in the system, $\nu_{ij}^{\prime}$ is its stoichiometric coefficient (dimensionless) on the reactants side of the $j$th reaction, and $\nu_{ij}^{\prime\prime}$ is its stoichiometric coefficient (dimensionless) on the product side for the $j$th reaction.
 
-Each specie is characterized by a concentration $x_i$, in units of [mol/vol]. 
-The \textbf{reaction rate} of each specie is the time rate of change of its concentration, $\frac{dx_i}{dt}$. The reaction rate is usually represented by the symbol $f_i$, such that 
+Each specie is characterized by a concentration $x_i$, in units of [mol/vol].
+The \textbf{reaction rate} of each specie is the time rate of change of its concentration, $\frac{dx_i}{dt}$. The reaction rate is usually represented by the symbol $f_i$, such that
 \begin{align}
   f_{i} = \sum_{j=1}^{M}{(\nu_{ij}^{\prime\prime}-\nu_{ij}^\prime)\omega_{j}}= \sum_{j=1}^{M}{\nu_{ij}\omega_{j}}, \qquad i = 1, \ldots, N.
 \end{align}
 
-$\omega_j$ is the \textbf{progress rate} of the $j$th reaction, 
+$\omega_j$ is the \textbf{progress rate} of the $j$th reaction,
 \begin{align}
-  \omega_{j} = k_{j}\prod_{i=1}^{N}{x_{i}^{\nu_{ij}^{\prime}}}, \qquad j = 1, \ldots, M. 
+  \omega_{j} = k_{j}\prod_{i=1}^{N}{x_{i}^{\nu_{ij}^{\prime}}}, \qquad j = 1, \ldots, M.
   \end{align}
 
 The \textbf{forward reaction rate coefficient} $k_j$ for each reaction is assumed to take one of three possible forms:
 \begin{enumerate}
 \item $k=$ constant
-\item Arrhenius: $k=A\exp(-\frac{E}{RT})$, where $A$ is the pre-factor, $E$ is the activation energy, $R$ is the universal gas constant, and $T$ is the temperature. 
-\item Modified Arrhenius: $k=AT^b\exp(-\frac{E}{RT})$, where $A$ is the pre-factor, $E$ is the activation energy, $R$ is the universal gas constant, $T$ is the temperature, and $b$ is the temperature scaling parameter. 
+\item Arrhenius: $k=A\exp(-\frac{E}{RT})$, where $A$ is the pre-factor, $E$ is the activation energy, $R$ is the universal gas constant, and $T$ is the temperature.
+\item Modified Arrhenius: $k=AT^b\exp(-\frac{E}{RT})$, where $A$ is the pre-factor, $E$ is the activation energy, $R$ is the universal gas constant, $T$ is the temperature, and $b$ is the temperature scaling parameter.
 \end{enumerate}
 
 \subsection{Features}
-The package can solve for the reaction rates of a system with an arbitrary number of species and elementary, irreversible reactions. Reaction system can be either read from an xml file or input as NumPy arrays. For each system of reactions, the user supplies the species participating in the reactions, the chemical equations, the stoichiometric coefficients for the reactants and products, and the rate coefficient parameters (e.g., $E$ and $A$ for Arrhenius rates). For a given system, the user can then specify a temperature and a vector of species concentrations in order to return the reaction rates in the form of a NumPy array. 
+The package can solve for the reaction rates of a system with an arbitrary number of species and elementary, irreversible reactions. Reaction system can be either read from an xml file or input as NumPy arrays. For each system of reactions, the user supplies the species participating in the reactions, the chemical equations, the stoichiometric coefficients for the reactants and products, and the rate coefficient parameters (e.g., $E$ and $A$ for Arrhenius rates). For a given system, the user can then specify a temperature and a vector of species concentrations in order to return the reaction rates in the form of a NumPy array.
 
-\section{Installation} 
+\section{Installation}
 
 \subsection{Where to find and download the code}
 The package is freely available at \url{https://github.com/cs207group4/cs207-FinalProject}. If you have a GitHub account, you can simply open your terminal and type
@@ -77,32 +77,31 @@
 
 \subsection{Dependencies}
 
-This package has several dependencies. These usually come standard with the Anaconda distribution, but are straightforward to install if you do not have them in your Python distribution. (Click on the individual package names to be directed to their website and installation instructions).  
+This package has several dependencies. These usually come standard with the Anaconda distribution, but are straightforward to install if you do not have them in your Python distribution. (Click on the individual package names to be directed to their website and installation instructions).
 \begin{itemize}
 \item \href{http://www.numpy.org/}{NumPy} v.1.11+
 \end{itemize}
 
 
 \subsection{Running the test suite}
-In order to run the test suite, you need to have \href{https://docs.pytest.org/en/latest/}{pytest} v. 3.00+ and \href{https://pypi.python.org/pypi/pytest-cov}{pytest-cov} v.2.5+ installed. Once you download the contents of the repository from GitHub, enter the directory and type {\tt pytest} into the terminal. The results of the test code will be printed out to the terminal. 
-  
+In order to run the test suite, you need to have \href{https://docs.pytest.org/en/latest/}{pytest} v. 3.00+ and \href{https://pypi.python.org/pypi/pytest-cov}{pytest-cov} v.2.5+ installed. Once you download the contents of the repository from GitHub, enter the directory and type {\tt pytest} into the terminal. The results of the test code will be printed out to the terminal.
+
 \section{Basic Usage and Examples}
 As an example of basic code usage, we consider the following system of elementary, irreversible reactions:
 
 \begin{enumerate}
-\item H + O$_2$ $\overset{k_1}{\rightarrow}$ OH + O 
-\item H$_2$ + O $\overset{k_2}{\rightarrow}$OH + H  
-\item H$_2$ + OH $\overset{k_3}{\rightarrow}$ H$_2$O + H 
+\item H + O$_2$ $\overset{k_1}{\rightarrow}$ OH + O
+\item H$_2$ + O $\overset{k_2}{\rightarrow}$OH + H
+\item H$_2$ + OH $\overset{k_3}{\rightarrow}$ H$_2$O + H
 \end{enumerate}
 
-Reaction 1 has an Arrhenius rate coefficient with $A = 3.52\times 10^{10}$ and $E = 7.14\times 10^4$. Reaction 2 has a modified Arrhenius rate coefficient with $A = 5.06\times 10^{-2}$, $b = 2.7$, and $E = 2.63\times10^4$. Finally, reaction 3 has a constant rate coefficient of $k_3 = 10^3$. 
+Reaction 1 has an Arrhenius rate coefficient with $A = 3.52\times 10^{10}$ and $E = 7.14\times 10^4$. Reaction 2 has a modified Arrhenius rate coefficient with $A = 5.06\times 10^{-2}$, $b = 2.7$, and $E = 2.63\times10^4$. Finally, reaction 3 has a constant rate coefficient of $k_3 = 10^3$.
 
 
 
 \subsection{Input format}
-In an xml input file, the user provides the species participating in the reactions, the chemical equations, the stoichiometric coefficients, and the rate coefficient parameters. See {\tt rxns.xml} in the repository folder for an example of how to format the input file. To read the xml file and build a {\tt chemkin} object based on it, the user simply call {\tt chemkin.from\_xml(file\_name)}. For example:
+In an xml input file, the user provides the species participating in the reactions, the chemical equations, the stoichiometric coefficients, and the rate coefficient parameters. See {\tt rxns.xml} in the repository folder for an example of how to format the input file. 
 
-<<<<<<< HEAD
 The xml file will be processed and stored in a {\tt chemkin} object as follows:
 \begin{lstlisting}[language = Python, basicstyle = \ttfamily, breaklines = True, columns = fullflexible]
 >>>from chemkin import *
@@ -141,33 +140,9 @@
 Constant Reaction Coeffs: {`k': 1000.0, `R': 8.314}
 ]
 \end{lstlisting}
-=======
-\begin{lstlisting}
-reactions = chemkin.from_xml('rxns.xml')
-\end{lstlisting}
 
 \subsection{Computing reaction rates}
-
-An initialized {\tt chemkin} object can be called to calculate reaction rates given temperature and concentration. For example:
-
-\begin{lstlisting}
-reactions.reaction_rate_T([[1],[1],[1],[1],[1],[1]],1000)
-\end{lstlisting}
-
-User could also set a temperature and calculate reaction rates multiple times on different concentrations. For example: 
-
-\begin{lstlisting}
-reactions.set_rc_params(T=1000)
-reactions.reaction_rate([[1],[1],[1],[1],[1],[1]])
-\end{lstlisting}
-
-\subsection{Full example}
-
-The following example shows how to read reaction systems from an xml and calculate the reaction rate under $T = 1000$ and all concentration is $1$.
->>>>>>> 3b52b60a
-
-\subsection{Computing reaction rates}
-Given the reaction data from a user-provided input file, the reaction rates can be computed for an arbitrary temperature and set of species concentrations. 
+Given the reaction data from a user-provided input file, the reaction rates can be computed for an arbitrary temperature and set of species concentrations.
 
 \begin{lstlisting}[language = Python, basicstyle = \ttfamily,columns = fullflexible, showstringspaces = False]
 >>>T = 1000 #K
